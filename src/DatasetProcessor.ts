import { promises as fs, createReadStream } from "fs";
import { createInterface } from "readline";
import jq from "node-jq";

export interface ProcessingResult {
  record_index: number;
  result: string;
}

export interface RecordData {
  record_number: number;
  total_records: number;
  record: any;
  progress: string;
}

export class DatasetProcessor {
  private currentDataset: string | null = null;
  private currentIndex: number = 0;
  private records: any[] = [];
  private processingResults: ProcessingResult[] = [];

  private resetState(filePath: string, records: any[]) {
    this.records = records;
    this.currentIndex = 0;
    this.currentDataset = filePath;
    this.processingResults = [];
  }

  async loadDataset(filePath: string): Promise<number> {
    try {
<<<<<<< HEAD
      const fileStream = createReadStream(filePath);
      const rl = createInterface({
        input: fileStream,
        crlfDelay: Infinity,
      });

      const newRecords = [];
      for await (const line of rl) {
        if (line.trim()) {
          try {
            newRecords.push(JSON.parse(line));
          } catch (parseError) {
            console.warn(`Skipping invalid JSON line: ${line}`);
          }
        }
      }

      this.records = newRecords;
      this.currentIndex = 0;
      this.currentDataset = filePath;
      this.processingResults = []; // Clear previous results

=======
      const fileContent = await fs.readFile(filePath, 'utf-8');
      const lines = fileContent.split('\n').filter((line: string) => line.trim());
      
      const records = [];
      for (const line of lines) {
        try {
          records.push(JSON.parse(line));
        } catch (parseError) {
          console.warn(`Skipping invalid JSON line: ${line}`);
        }
      }
      
      this.resetState(filePath, records);
      
>>>>>>> 0f8d9a2f
      return this.records.length;
    } catch (error) {
      throw new Error(`Failed to load dataset from '${filePath}'`, { cause: error });
    }
  }

  async loadJsonDataset(filePath: string, jqExpression: string): Promise<number> {
    try {
      // Pass the file path directly to jq to avoid reading the file into Node's memory.
      const result = await jq.run(jqExpression, filePath, { output: 'json' });

      if (!Array.isArray(result)) {
        throw new Error(`jq expression must return an array, got: ${typeof result}`);
      }
      
      this.resetState(filePath, parsed);
      return this.records.length;
    } catch (error) {
      throw new Error(`Failed to load JSON dataset`, { cause: error });
    }
  }

  getNextRecord(): RecordData | null {
    if (this.currentIndex >= this.records.length) {
      return null;
    }

    const record = this.records[this.currentIndex];
    this.currentIndex += 1;
    
    return {
      record_number: this.currentIndex,
      total_records: this.records.length,
      record: record,
      progress: `${this.currentIndex}/${this.records.length}`
    };
  }

  saveResult(result: string): void {
    this.processingResults.push({
      record_index: this.currentIndex - 1,
      result: result
    });
  }

  getProcessingStatus() {
    return {
      dataset: this.currentDataset,
      current_record: this.currentIndex,
      total_records: this.records.length,
      completed: this.processingResults.length,
      remaining: this.records.length - this.currentIndex
    };
  }

  async exportResults(outputPath: string): Promise<void> {
    try {
      await fs.writeFile(
        outputPath, 
        JSON.stringify(this.processingResults, null, 2)
      );
    } catch (error) {
      throw new Error(`Failed to export results: ${error}`);
    }
  }

  // Additional utility methods
  hasMoreRecords(): boolean {
    return this.currentIndex < this.records.length;
  }

  resetToStart(): void {
    this.currentIndex = 0;
  }

  jumpToRecord(index: number): boolean {
    if (index >= 0 && index < this.records.length) {
      this.currentIndex = index;
      return true;
    }
    return false;
  }
}<|MERGE_RESOLUTION|>--- conflicted
+++ resolved
@@ -29,7 +29,6 @@
 
   async loadDataset(filePath: string): Promise<number> {
     try {
-<<<<<<< HEAD
       const fileStream = createReadStream(filePath);
       const rl = createInterface({
         input: fileStream,
@@ -46,28 +45,9 @@
           }
         }
       }
-
-      this.records = newRecords;
-      this.currentIndex = 0;
-      this.currentDataset = filePath;
-      this.processingResults = []; // Clear previous results
-
-=======
-      const fileContent = await fs.readFile(filePath, 'utf-8');
-      const lines = fileContent.split('\n').filter((line: string) => line.trim());
-      
-      const records = [];
-      for (const line of lines) {
-        try {
-          records.push(JSON.parse(line));
-        } catch (parseError) {
-          console.warn(`Skipping invalid JSON line: ${line}`);
-        }
-      }
       
       this.resetState(filePath, records);
-      
->>>>>>> 0f8d9a2f
+
       return this.records.length;
     } catch (error) {
       throw new Error(`Failed to load dataset from '${filePath}'`, { cause: error });
