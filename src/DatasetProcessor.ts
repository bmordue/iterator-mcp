import { promises as fs } from "fs";
import jq from "node-jq";

export interface ProcessingResult {
  record_index: number;
  result: string;
}

export interface RecordData {
  record_number: number;
  total_records: number;
  record: any;
  progress: string;
}

export class DatasetProcessor {
  private currentDataset: string | null = null;
  private currentIndex: number = 0;
  private records: any[] = [];
  private processingResults: ProcessingResult[] = [];

  private resetState(filePath: string, records: any[]) {
    this.records = records;
    this.currentIndex = 0;
    this.currentDataset = filePath;
    this.processingResults = [];
  }

  async loadDataset(filePath: string): Promise<number> {
    try {
      const fileContent = await fs.readFile(filePath, 'utf-8');
      const lines = fileContent.split('\n').filter((line: string) => line.trim());
      
      const records = [];
      for (const line of lines) {
        try {
          records.push(JSON.parse(line));
        } catch (parseError) {
          console.warn(`Skipping invalid JSON line: ${line}`);
        }
      }
      
      this.resetState(filePath, records);
      
      return this.records.length;
    } catch (error) {
      throw new Error(`Failed to load dataset from '${filePath}'`, { cause: error });
    }
  }

  async loadJsonDataset(filePath: string, jqExpression: string): Promise<number> {
    try {
      // Pass the file path directly to jq to avoid reading the file into Node's memory.
      const result = await jq.run(jqExpression, filePath, { output: 'json' });

      if (!Array.isArray(result)) {
        throw new Error(`jq expression must return an array, got: ${typeof result}`);
      }
<<<<<<< HEAD

      this.records = result;
      this.currentIndex = 0;
      this.currentDataset = filePath;
      this.processingResults = []; // Clear previous results

=======
      
      this.resetState(filePath, parsed);
      
>>>>>>> 432c0724
      return this.records.length;
    } catch (error) {
      throw new Error(`Failed to load JSON dataset`, { cause: error });
    }
  }

  getNextRecord(): RecordData | null {
    if (this.currentIndex >= this.records.length) {
      return null;
    }

    const record = this.records[this.currentIndex];
    this.currentIndex += 1;
    
    return {
      record_number: this.currentIndex,
      total_records: this.records.length,
      record: record,
      progress: `${this.currentIndex}/${this.records.length}`
    };
  }

  saveResult(result: string): void {
    this.processingResults.push({
      record_index: this.currentIndex - 1,
      result: result
    });
  }

  getProcessingStatus() {
    return {
      dataset: this.currentDataset,
      current_record: this.currentIndex,
      total_records: this.records.length,
      completed: this.processingResults.length,
      remaining: this.records.length - this.currentIndex
    };
  }

  async exportResults(outputPath: string): Promise<void> {
    try {
      await fs.writeFile(
        outputPath, 
        JSON.stringify(this.processingResults, null, 2)
      );
    } catch (error) {
      throw new Error(`Failed to export results: ${error}`);
    }
  }

  // Additional utility methods
  hasMoreRecords(): boolean {
    return this.currentIndex < this.records.length;
  }

  resetToStart(): void {
    this.currentIndex = 0;
  }

  jumpToRecord(index: number): boolean {
    if (index >= 0 && index < this.records.length) {
      this.currentIndex = index;
      return true;
    }
    return false;
  }
}<|MERGE_RESOLUTION|>--- conflicted
+++ resolved
@@ -56,18 +56,8 @@
       if (!Array.isArray(result)) {
         throw new Error(`jq expression must return an array, got: ${typeof result}`);
       }
-<<<<<<< HEAD
-
-      this.records = result;
-      this.currentIndex = 0;
-      this.currentDataset = filePath;
-      this.processingResults = []; // Clear previous results
-
-=======
       
       this.resetState(filePath, parsed);
-      
->>>>>>> 432c0724
       return this.records.length;
     } catch (error) {
       throw new Error(`Failed to load JSON dataset`, { cause: error });
