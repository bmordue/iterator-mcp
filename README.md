<<<<<<< HEAD
# Iterator MCP Server

A Model Context Protocol (MCP) server for processing large datasets record by record. This server provides tools for loading datasets in JSON format and iterating through them with stateful progress tracking.

## Features

- **Multiple Dataset Formats**: Support for JSON Lines and JSON with jq expressions
- **Stateful Processing**: Maintains progress across requests
- **Flexible Navigation**: Jump to specific records, reset, or continue processing
- **Result Tracking**: Save processing results for each record
- **Progress Monitoring**: Track processing status and completion
- **Export Capabilities**: Export all results to a file

## Installation
=======
# Quick start
>>>>>>> 219125c0

1. **Install dependencies:**
```bash
npm install
```

2. **Build the TypeScript:**
```bash
npm run build
```

3. **Configure in your MCP client** (like Claude Desktop). Add to your config:
```json
{
  "mcpServers": {
    "iterator-mcp": {
      "command": "node",
      "args": ["/path/to/iterator-mcp/build/index.js"]
    }
  }
}
```

## Available Tools

### Dataset Loading

#### `load_dataset`
Load a dataset in JSON Lines format (one JSON object per line).

**Parameters:**
- `file_path` (string): Path to the dataset file

**Example:**
```bash
# dataset.jsonl content:
{"id": 1, "name": "Alice", "email": "alice@example.com"}
{"id": 2, "name": "Bob", "email": "bob@example.com"}
```

#### `load_json_dataset`
Load a JSON dataset using a jq expression that returns an array of records.

**Parameters:**
- `file_path` (string): Path to the JSON file
- `jq_expression` (string): jq expression that returns an array

**Examples:**
```bash
# For a JSON file like:
{
  "users": [
    {"id": 1, "name": "Alice"},
    {"id": 2, "name": "Bob"}
  ]
}

# Use jq expression: ".users"
# Or for nested data: ".data.users[]"
# Or with filtering: ".users | map(select(.active == true))"
```

### Record Processing

#### `get_next_record`
Get the next record from the currently loaded dataset.

**Returns:**
- Record number and progress information
- The actual record data
- Total dataset size

#### `save_result`
Save a processing result for the current record.

**Parameters:**
- `result` (string): The processing result to save

### Dataset Navigation

#### `reset_to_start`
Reset the iterator to the beginning of the dataset.

#### `jump_to_record`
Jump to a specific record number in the dataset.

**Parameters:**
- `record_number` (number): The record number to jump to (0-based index)

### Status and Export

#### `get_status`
Get current processing status and progress information.

**Returns:**
- Current dataset path
- Current record position
- Total records
- Completed processing count
- Remaining records

#### `export_results`
Export all processing results to a file.

**Parameters:**
- `output_path` (string): Path where to save the results

## Usage Examples

### Processing JSON Lines Dataset

**Example dataset (`customer_data.jsonl`):**
```jsonl
{"id": 1, "name": "Alice Johnson", "email": "alice@example.com", "purchases": 15}
{"id": 2, "name": "Bob Smith", "email": "bob@example.com", "purchases": 3}
{"id": 3, "name": "Carol Brown", "email": "carol@example.com", "purchases": 22}
```

**Example conversation:**

1. **Load the dataset:**
   ```
   👤 "Load my customer data from /home/user/customer_data.jsonl"
   🤖 [Uses load_dataset tool]
   "Successfully loaded dataset with 3 records from /home/user/customer_data.jsonl"
   ```

2. **Start processing records:**
   ```
   👤 "Get the next customer record for analysis"
   🤖 [Uses get_next_record tool]
   "Record 1/3: 
   {
     "id": 1,
     "name": "Alice Johnson", 
     "email": "alice@example.com",
     "purchases": 15
   }"
   
   👤 "Analyze this customer's purchase behavior and categorize them"
   🤖 "Based on Alice Johnson's 15 purchases, I would categorize her as a 'Regular Customer' 
   with moderate engagement. She shows consistent purchasing behavior that suggests 
   loyalty but isn't in the high-value segment yet."
   
   👤 "Save that analysis"
   🤖 [Uses save_result tool]
   "Result saved for record 1. Processing progress: 1/3"
   ```

3. **Continue with next records:**
   ```
   👤 "Get the next record"
   🤖 [Uses get_next_record tool and continues the process]
   ```

4. **Check progress anytime:**
   ```
   👤 "What's my current processing status?"
   🤖 [Uses get_status tool]
   "Currently processing customer_data.jsonl: record 2 of 3 total records. 
   Completed analysis for 1 record, 1 remaining."
   ```

### Processing JSON Dataset Format

**Example dataset (`company_data.json`):**
```json
{
  "employees": [
    {"id": 1, "name": "John Doe", "department": "Engineering", "active": true, "salary": 75000},
    {"id": 2, "name": "Jane Smith", "department": "Marketing", "active": false, "salary": 65000},
    {"id": 3, "name": "Mike Wilson", "department": "Engineering", "active": true, "salary": 80000}
  ],
  "projects": [
    {"id": "P001", "name": "Website Redesign", "status": "active", "budget": 50000},
    {"id": "P002", "name": "Mobile App", "status": "planning", "budget": 120000}
  ],
  "sales": {
    "2024": {
      "Q1": [
        {"month": "January", "amount": 15000, "client": "TechCorp"},
        {"month": "February", "amount": 22000, "client": "StartupInc"},
        {"month": "March", "amount": 18500, "client": "Enterprise Ltd"}
      ]
    }
  },
  "metadata": {
    "last_updated": "2024-09-16",
    "total_employees": 3
  }
}
```

**Basic JSON Processing Examples:**

1. **Load all employees:**
   ```
   👤 "Load the employee data from /home/user/company_data.json, I want to process all employees"
   🤖 [Uses load_json_dataset with jq_expression: ".employees"]
   "Successfully loaded JSON dataset with 3 records from /home/user/company_data.json 
   using jq expression: .employees"
   
   👤 "Get the first employee"
   🤖 [Uses get_next_record tool]
   "Record 1/3:
   {
     "id": 1,
     "name": "John Doe",
     "department": "Engineering", 
     "active": true,
     "salary": 75000
   }"
   ```

2. **Load and filter active employees only:**
   ```
   👤 "Actually, let me reload and only process active employees"
   🤖 [Uses load_json_dataset with jq_expression: ".employees | map(select(.active == true))"]
   "Successfully loaded JSON dataset with 2 records from /home/user/company_data.json 
   using jq expression: .employees | map(select(.active == true))"
   
   👤 "Perfect! Now I only have active employees to analyze."
   ```

3. **Load projects data:**
   ```
   👤 "Now load the projects from that same file"
   🤖 [Uses load_json_dataset with jq_expression: ".projects"]
   "Successfully loaded JSON dataset with 2 records using jq expression: .projects"
   
   👤 "Get the next project"
   🤖 [Uses get_next_record tool]
   "Record 1/2:
   {
     "id": "P001",
     "name": "Website Redesign",
     "status": "active",
     "budget": 50000
   }"
   ```

4. **Load nested sales data:**
   ```
   👤 "Load the Q1 sales data from the same JSON file"
   🤖 [Uses load_json_dataset with jq_expression: ".sales.\"2024\".Q1"]
   "Successfully loaded JSON dataset with 3 records using jq expression: .sales.\"2024\".Q1"
   
   👤 "Show me the first Q1 sale"
   🤖 [Uses get_next_record tool]
   "Record 1/3:
   {
     "month": "January",
     "amount": 15000,
     "client": "TechCorp"
   }"
   ```

**Advanced JSON Processing with Filtering:**

1. **Filter by salary range:**
   ```
   👤 "Load only employees with salary above 70000 from /home/user/company_data.json"
   🤖 [Uses load_json_dataset with jq_expression: ".employees | map(select(.salary > 70000))"]
   "Successfully loaded JSON dataset with 2 records using filter for high-salary employees"
   ```

2. **Filter by department:**
   ```
   👤 "Load only Engineering employees from that same file"
   🤖 [Uses load_json_dataset with jq_expression: ".employees | map(select(.department == \"Engineering\"))"]
   "Successfully loaded JSON dataset with 2 records using jq expression: 
   .employees | map(select(.department == \"Engineering\"))"
   ```

3. **Complex filtering with multiple conditions:**
   ```
   👤 "Load active Engineering employees with salary above 75000"
   🤖 [Uses load_json_dataset with jq_expression: ".employees | map(select(.department == \"Engineering\" and .active == true and .salary > 75000))"]
   "Successfully loaded JSON dataset with 1 record matching your criteria"
   ```

4. **Load and transform data structure:**
   ```
   👤 "Load employee names and departments only from the JSON file"
   🤖 [Uses load_json_dataset with jq_expression: ".employees | map({name: .name, dept: .department})"]
   "Successfully loaded JSON dataset with 3 transformed records"
   
   👤 "Show the first transformed record"
   🤖 [Uses get_next_record tool]
   "Record 1/3:
   {
     "name": "John Doe",
     "dept": "Engineering"
   }"
   ```

### Processing JSON Dataset with jq

**Example conversations:**

1. **Load all employees:**
   ```
   👤 "Load the employee data from /home/user/company_data.json, I want to process all employees"
   🤖 [Uses load_json_dataset with jq_expression: ".employees"]
   "Successfully loaded JSON dataset with 3 records from /home/user/company_data.json 
   using jq expression: .employees"
   ```

2. **Load only active employees:**
   ```
   👤 "Actually, let me reload and only process active employees"
   🤖 [Uses load_json_dataset with jq_expression: ".employees | map(select(.active == true))"]
   "Successfully loaded JSON dataset with 2 records from /home/user/company_data.json 
   using jq expression: .employees | map(select(.active == true))"
   
   👤 "Get the first active employee"
   🤖 [Uses get_next_record tool]
   "Record 1/2:
   {
     "id": 1,
     "name": "John Doe",
     "department": "Engineering", 
     "active": true,
     "salary": 75000
   }"
   ```

3. **Load and filter by department:**
   ```
   👤 "Load only Engineering employees from that same file"
   🤖 [Uses load_json_dataset with jq_expression: ".employees | map(select(.department == \"Engineering\"))"]
   "Successfully loaded JSON dataset with 2 records using jq expression: 
   .employees | map(select(.department == \"Engineering\"))"
   ```

### Advanced Processing Workflow

**Complex dataset processing example:**

```
👤 "Load sales data from /data/quarterly_sales.json, but only get Q3 sales where amount > 1000"

🤖 [Uses load_json_dataset with jq_expression: ".quarters.Q3.sales | map(select(.amount > 1000))"]

👤 "Perfect! Now analyze each high-value Q3 sale for trends"

🤖 [Uses get_next_record, provides analysis]

👤 "That's interesting. Save this analysis: 'High-value enterprise client, shows seasonal purchasing pattern, recommend Q4 follow-up'"

🤖 [Uses save_result tool]

👤 "Continue to the next record"

🤖 [Continues processing...]

👤 "Actually, let me jump back to record 1 to compare"

🤖 [Uses jump_to_record with record_number: 0]

👤 "When I'm done, export all my analysis to /results/q3_analysis.json"

🤖 [Uses export_results tool]
```

### Navigation and Control Examples

```
👤 "Reset back to the beginning of the dataset"
🤖 [Uses reset_to_start tool]

👤 "Jump to record number 5"  
🤖 [Uses jump_to_record tool]

👤 "How many records are left to process?"
🤖 [Uses get_status tool]

👤 "Export all my results so far to /backup/partial_results.json"
🤖 [Uses export_results tool]
```

### Real-World JSON Processing Scenarios

**Scenario 1: Employee Performance Review**
```json
// hr_data.json
{
  "employees": [...],
  "performance_reviews": [...],
  "departments": {...}
}
```
```
👤 "Load employees from hr_data.json for performance review analysis"
🤖 [Uses load_json_dataset with ".employees"]

👤 "Get the next employee for review"
🤖 [Shows employee record]

👤 "Analyze their performance metrics and provide recommendations"
🤖 [Analysis] "Save this review: 'Strong performer, recommend for senior role'"
🤖 [Uses save_result]
```

**Scenario 2: Sales Data Analysis**
```json
// quarterly_sales.json
{
  "2024": {
    "Q1": [...],
    "Q2": [...],
    "Q3": [...]
  }
}
```
```
👤 "Load high-value Q3 sales over $5000 from quarterly_sales.json"
🤖 [Uses load_json_dataset with ".\"2024\".Q3 | map(select(.amount > 5000))"]

👤 "Analyze each sale for client retention patterns"
🤖 [Processes each high-value sale individually]
```

**Scenario 3: Product Inventory Management**
```json
// inventory.json
{
  "products": [...],
  "categories": [...],
  "suppliers": [...]
}
```
```
👤 "Load low-stock products (quantity < 50) from inventory.json"
🤖 [Uses load_json_dataset with ".products | map(select(.quantity < 50))"]

👤 "For each product, determine reorder priority and supplier contact"
🤖 [Processes each low-stock item with business logic]
```

### Format Comparison: JSON vs JSONL

**JSON Format Advantages:**
- Single file with multiple related datasets
- Supports complex nested structures
- Rich metadata and context in same file
- Flexible data organization (arrays, objects, nested data)

**JSONL Format Advantages:**
- Simpler, one record per line
- Easy to append new records
- Streaming-friendly for large datasets
- Direct processing without jq expressions

**Choosing the Right Format:**
- Use **JSON** when you have structured data with multiple related arrays or need to filter/transform data
- Use **JSONL** when you have simple records and want straightforward line-by-line processing

### Advanced jq Examples for JSON Processing

**Basic Array Extraction:**
- Extract all items from an array: `".items"`
- Extract users: `".users"`  
- Extract projects: `".projects"`

**Nested Data Access:**
- Get nested arrays: `".sales.\"2024\".Q1"`
- Multiple levels: `".departments.engineering.employees"`

**Filtering Examples:**
- Filter by condition: `".users | map(select(.status == \"active\"))"`
- Salary range: `".employees | map(select(.salary > 70000))"`
- Department filter: `".employees | map(select(.department == \"Engineering\"))"`
- Multiple conditions: `".employees | map(select(.active == true and .salary > 75000))"`
- Date filtering: `".sales.\"2024\".Q1 | map(select(.amount > 20000))"`

**Data Transformation:**
- Transform structure: `".items | map({id: .id, name: .properties.name})"`
- Rename fields: `".employees | map({emp_id: .id, full_name: .name, dept: .department})"`
- Calculate values: `".sales.\"2024\".Q1 | map({client: .client, amount: .amount, tax: (.amount * 0.1)})"`

**Complex jq Expressions:**
- Sort by field: `".employees | sort_by(.salary) | reverse"`
- Group by department: `".employees | group_by(.department)"`
- Count active users: `".users | map(select(.active == true)) | length"`
- Sum values: `".sales.\"2024\".Q1 | map(.amount) | add"`

## Dependencies

- `@modelcontextprotocol/sdk`: MCP server framework
- `node-jq`: JSON processing with jq expressions
- `typescript`: TypeScript compiler

<<<<<<< HEAD
## Key Advantages

1. **No API Keys Required**: Works through your MCP-compatible chat interface
2. **Stateful Processing**: Maintains progress between requests
3. **Flexible Data Access**: Support for complex JSON structures with jq
4. **Error Recovery**: Resume processing from where you left off
5. **Result Persistence**: Save and export processing results
6. **Progress Tracking**: Always know where you are in the dataset

This approach combines the power of programmatic dataset iteration with the convenience of a conversational interface.
=======
## Features

1. **No API Keys Required**: The MCP server acts as middleware, and you interact through your regular chat interface
2. **Stateful Processing**: The server maintains state between requests, tracking your progress
3. **Flexible Navigation**: You can jump to specific records, reset, or continue where you left off
4. **Error Recovery**: If something goes wrong, your progress is maintained
5. **Export Capabilities**: Save your processing results at any time
>>>>>>> 219125c0
<|MERGE_RESOLUTION|>--- conflicted
+++ resolved
@@ -1,4 +1,3 @@
-<<<<<<< HEAD
 # Iterator MCP Server
 
 A Model Context Protocol (MCP) server for processing large datasets record by record. This server provides tools for loading datasets in JSON format and iterating through them with stateful progress tracking.
@@ -13,9 +12,6 @@
 - **Export Capabilities**: Export all results to a file
 
 ## Installation
-=======
-# Quick start
->>>>>>> 219125c0
 
 1. **Install dependencies:**
 ```bash
@@ -509,7 +505,6 @@
 - `node-jq`: JSON processing with jq expressions
 - `typescript`: TypeScript compiler
 
-<<<<<<< HEAD
 ## Key Advantages
 
 1. **No API Keys Required**: Works through your MCP-compatible chat interface
@@ -520,12 +515,11 @@
 6. **Progress Tracking**: Always know where you are in the dataset
 
 This approach combines the power of programmatic dataset iteration with the convenience of a conversational interface.
-=======
+
 ## Features
 
 1. **No API Keys Required**: The MCP server acts as middleware, and you interact through your regular chat interface
 2. **Stateful Processing**: The server maintains state between requests, tracking your progress
 3. **Flexible Navigation**: You can jump to specific records, reset, or continue where you left off
 4. **Error Recovery**: If something goes wrong, your progress is maintained
-5. **Export Capabilities**: Save your processing results at any time
->>>>>>> 219125c0
+5. **Export Capabilities**: Save your processing results at any time